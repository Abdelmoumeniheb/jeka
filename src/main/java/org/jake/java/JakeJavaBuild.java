package org.jake.java;

import java.io.File;
import java.net.URLClassLoader;

import org.jake.DirViews;
import org.jake.Filter;
import org.jake.JakeBaseBuild;
import org.jake.Notifier;
import org.jake.java.utils.ClassloaderUtils;
import org.jake.java.utils.TestUtils;
import org.jake.utils.FileUtils;
import org.jake.utils.IterableUtils;

public class JakeJavaBuild extends JakeBaseBuild {
	
	protected static final Filter JAVA_SOURCE_ONLY_FILTER = Filter.include("**/*.java");
	
	protected static final Filter RESOURCE_FILTER = Filter.exclude("**/*.java")
			.andExcludeAll("**/package.html").andExcludeAll("**/doc-files");
	
	/**
	 * Returns location of production source code.
	 */
	protected DirViews sourceDirs() {
		return DirViews.of( baseDir().sub("src/main/java") );
	}
	
	/**
	 * Returns location of production resources.
	 */
	protected DirViews resourceDirs() {
		return sourceDirs().withFilter(RESOURCE_FILTER).and(baseDir().sub("src/main/resources"));
	} 
	
	/**
	 * Returns location of test source code.
	 */
	protected DirViews testSourceDirs() {
		return DirViews.of( baseDir().sub("src/test/java") );
	}
	
	/**
	 * Returns location of test resources.
	 */
	protected DirViews testResourceDirs() {
		return DirViews.of(baseDir().sub("src/test/resources"))
				.and(testSourceDirs().withFilter(RESOURCE_FILTER));
	} 
		
		
	protected File classDir() {
		return buildOuputDir().sub("classes").createIfNotExist().root();
	}
	
	protected File testClassDir() {
		return buildOuputDir().sub("testClasses").createIfNotExist().root();
	}
	
	protected DependencyResolver dependenciesPath() {
<<<<<<< HEAD
		return LocalDependencyResolver.standard(baseDir("build/libs"));		
=======
		final DirView libDir = baseDir().relative("/build/libs");
		return LocalDependencyResolver
				.compileAndRuntime(libDir.include("/*.jar") )
				.withCompileOnly(  libDir.include("compile-only/*.jar"))
				.withRuntimeOnly(  libDir.include("runtime-only/*.jar"))
				.withTest(         libDir.include("test/*.jar"));
				
>>>>>>> 7d1db640
	}
	
	
	// ------------ Operations ------------
	
	
	protected void compile(DirViews sources, File destination, Iterable<File> classpath) {
		JavaCompilation compilation = new JavaCompilation();
		DirViews javaSources = sources.withFilter(JAVA_SOURCE_ONLY_FILTER);
		Notifier.start("Compiling " + javaSources.countFiles(false) + " source files to " + destination.getPath());
	    compilation.addSourceFiles(javaSources.listFiles());
	    compilation.setClasspath(classpath);
	    compilation.setOutputDirectory(destination);
	    compilation.compileOrFail();
	    Notifier.done();
	}
	
	/**
	 * Compiles production code.
	 */
	public void compile() {
		compile(sourceDirs(), classDir(), this.dependenciesPath().compileDependencies());
	}
	
	/**
	 * Compiles test code.
	 */
	@SuppressWarnings("unchecked")
	public void compileTest() {
		compile(testSourceDirs(), testClassDir(), 
				IterableUtils.concatToList(this.classDir(), this.dependenciesPath().testDependencies()));
	}
	
	/**
	 * Copies production resources in <code>class dir</code>. 
	 */
	public void copyResources() {
		Notifier.start("Coping resource files to " + classDir().getPath());
		int count = resourceDirs().copyTo(classDir());
		Notifier.done(count + " file(s) copied.");
	}
	
	/**
	 * Copies test resource in <code>class dir</code>. 
	 */
	public void copyTestResources() {
		Notifier.start("Coping test resource files to " + testClassDir().getPath());
		int count = testResourceDirs().copyTo(testClassDir());
		Notifier.done(count + " file(s) copied.");
	}
	
	@SuppressWarnings("unchecked")
	public void runUnitTests() {
		Notifier.start("Launching JUnit Tests");
		final URLClassLoader classLoader = ClassloaderUtils.createFrom(
				IterableUtils.concatToList(this.testClassDir(), this.dependenciesPath().testDependencies()));
		int count = TestUtils.launchJunitTests(classLoader, FileUtils.acceptOnly(testClassDir()));
		Notifier.done(count + " test(s) Launched.");	
	}
	
	@Override
	public void doDefault() {
		super.doDefault();
		compile();
		copyResources();
		compileTest();
		copyTestResources();
		runUnitTests();
	}
	
	public static void main(String[] args) {
		new JakeJavaBuild().doDefault();
	}
	

}
<|MERGE_RESOLUTION|>--- conflicted
+++ resolved
@@ -1,147 +1,137 @@
-package org.jake.java;
-
-import java.io.File;
-import java.net.URLClassLoader;
-
-import org.jake.DirViews;
-import org.jake.Filter;
-import org.jake.JakeBaseBuild;
-import org.jake.Notifier;
-import org.jake.java.utils.ClassloaderUtils;
-import org.jake.java.utils.TestUtils;
-import org.jake.utils.FileUtils;
-import org.jake.utils.IterableUtils;
-
-public class JakeJavaBuild extends JakeBaseBuild {
-	
-	protected static final Filter JAVA_SOURCE_ONLY_FILTER = Filter.include("**/*.java");
-	
-	protected static final Filter RESOURCE_FILTER = Filter.exclude("**/*.java")
-			.andExcludeAll("**/package.html").andExcludeAll("**/doc-files");
-	
-	/**
-	 * Returns location of production source code.
-	 */
-	protected DirViews sourceDirs() {
-		return DirViews.of( baseDir().sub("src/main/java") );
-	}
-	
-	/**
-	 * Returns location of production resources.
-	 */
-	protected DirViews resourceDirs() {
-		return sourceDirs().withFilter(RESOURCE_FILTER).and(baseDir().sub("src/main/resources"));
-	} 
-	
-	/**
-	 * Returns location of test source code.
-	 */
-	protected DirViews testSourceDirs() {
-		return DirViews.of( baseDir().sub("src/test/java") );
-	}
-	
-	/**
-	 * Returns location of test resources.
-	 */
-	protected DirViews testResourceDirs() {
-		return DirViews.of(baseDir().sub("src/test/resources"))
-				.and(testSourceDirs().withFilter(RESOURCE_FILTER));
-	} 
-		
-		
-	protected File classDir() {
-		return buildOuputDir().sub("classes").createIfNotExist().root();
-	}
-	
-	protected File testClassDir() {
-		return buildOuputDir().sub("testClasses").createIfNotExist().root();
-	}
-	
-	protected DependencyResolver dependenciesPath() {
-<<<<<<< HEAD
+package org.jake.java;
+
+import java.io.File;
+import java.net.URLClassLoader;
+
+import org.jake.DirViews;
+import org.jake.Filter;
+import org.jake.JakeBaseBuild;
+import org.jake.Notifier;
+import org.jake.java.utils.ClassloaderUtils;
+import org.jake.java.utils.TestUtils;
+import org.jake.utils.FileUtils;
+import org.jake.utils.IterableUtils;
+
+public class JakeJavaBuild extends JakeBaseBuild {
+	
+	protected static final Filter JAVA_SOURCE_ONLY_FILTER = Filter.include("**/*.java");
+	
+	protected static final Filter RESOURCE_FILTER = Filter.exclude("**/*.java")
+			.andExcludeAll("**/package.html").andExcludeAll("**/doc-files");
+	
+	/**
+	 * Returns location of production source code.
+	 */
+	protected DirViews sourceDirs() {
+		return DirViews.of( baseDir().sub("src/main/java") );
+	}
+	
+	/**
+	 * Returns location of production resources.
+	 */
+	protected DirViews resourceDirs() {
+		return sourceDirs().withFilter(RESOURCE_FILTER).and(baseDir().sub("src/main/resources"));
+	} 
+	
+	/**
+	 * Returns location of test source code.
+	 */
+	protected DirViews testSourceDirs() {
+		return DirViews.of( baseDir().sub("src/test/java") );
+	}
+	
+	/**
+	 * Returns location of test resources.
+	 */
+	protected DirViews testResourceDirs() {
+		return DirViews.of(baseDir().sub("src/test/resources"))
+				.and(testSourceDirs().withFilter(RESOURCE_FILTER));
+	} 
+		
+		
+	protected File classDir() {
+		return buildOuputDir().sub("classes").createIfNotExist().root();
+	}
+	
+	protected File testClassDir() {
+		return buildOuputDir().sub("testClasses").createIfNotExist().root();
+	}
+	
+	protected DependencyResolver dependenciesPath() {
 		return LocalDependencyResolver.standard(baseDir("build/libs"));		
-=======
-		final DirView libDir = baseDir().relative("/build/libs");
-		return LocalDependencyResolver
-				.compileAndRuntime(libDir.include("/*.jar") )
-				.withCompileOnly(  libDir.include("compile-only/*.jar"))
-				.withRuntimeOnly(  libDir.include("runtime-only/*.jar"))
-				.withTest(         libDir.include("test/*.jar"));
-				
->>>>>>> 7d1db640
-	}
-	
-	
-	// ------------ Operations ------------
-	
-	
-	protected void compile(DirViews sources, File destination, Iterable<File> classpath) {
-		JavaCompilation compilation = new JavaCompilation();
-		DirViews javaSources = sources.withFilter(JAVA_SOURCE_ONLY_FILTER);
-		Notifier.start("Compiling " + javaSources.countFiles(false) + " source files to " + destination.getPath());
-	    compilation.addSourceFiles(javaSources.listFiles());
-	    compilation.setClasspath(classpath);
-	    compilation.setOutputDirectory(destination);
-	    compilation.compileOrFail();
-	    Notifier.done();
-	}
-	
-	/**
-	 * Compiles production code.
-	 */
-	public void compile() {
-		compile(sourceDirs(), classDir(), this.dependenciesPath().compileDependencies());
-	}
-	
-	/**
-	 * Compiles test code.
-	 */
-	@SuppressWarnings("unchecked")
-	public void compileTest() {
-		compile(testSourceDirs(), testClassDir(), 
-				IterableUtils.concatToList(this.classDir(), this.dependenciesPath().testDependencies()));
-	}
-	
-	/**
-	 * Copies production resources in <code>class dir</code>. 
-	 */
-	public void copyResources() {
-		Notifier.start("Coping resource files to " + classDir().getPath());
-		int count = resourceDirs().copyTo(classDir());
-		Notifier.done(count + " file(s) copied.");
-	}
-	
-	/**
-	 * Copies test resource in <code>class dir</code>. 
-	 */
-	public void copyTestResources() {
-		Notifier.start("Coping test resource files to " + testClassDir().getPath());
-		int count = testResourceDirs().copyTo(testClassDir());
-		Notifier.done(count + " file(s) copied.");
-	}
-	
-	@SuppressWarnings("unchecked")
-	public void runUnitTests() {
-		Notifier.start("Launching JUnit Tests");
-		final URLClassLoader classLoader = ClassloaderUtils.createFrom(
-				IterableUtils.concatToList(this.testClassDir(), this.dependenciesPath().testDependencies()));
-		int count = TestUtils.launchJunitTests(classLoader, FileUtils.acceptOnly(testClassDir()));
-		Notifier.done(count + " test(s) Launched.");	
-	}
-	
-	@Override
-	public void doDefault() {
-		super.doDefault();
-		compile();
-		copyResources();
-		compileTest();
-		copyTestResources();
-		runUnitTests();
-	}
-	
-	public static void main(String[] args) {
-		new JakeJavaBuild().doDefault();
-	}
-	
-
-}
+	}
+	
+	
+	// ------------ Operations ------------
+	
+	
+	protected void compile(DirViews sources, File destination, Iterable<File> classpath) {
+		JavaCompilation compilation = new JavaCompilation();
+		DirViews javaSources = sources.withFilter(JAVA_SOURCE_ONLY_FILTER);
+		Notifier.start("Compiling " + javaSources.countFiles(false) + " source files to " + destination.getPath());
+	    compilation.addSourceFiles(javaSources.listFiles());
+	    compilation.setClasspath(classpath);
+	    compilation.setOutputDirectory(destination);
+	    compilation.compileOrFail();
+	    Notifier.done();
+	}
+	
+	/**
+	 * Compiles production code.
+	 */
+	public void compile() {
+		compile(sourceDirs(), classDir(), this.dependenciesPath().compileDependencies());
+	}
+	
+	/**
+	 * Compiles test code.
+	 */
+	@SuppressWarnings("unchecked")
+	public void compileTest() {
+		compile(testSourceDirs(), testClassDir(), 
+				IterableUtils.concatToList(this.classDir(), this.dependenciesPath().testDependencies()));
+	}
+	
+	/**
+	 * Copies production resources in <code>class dir</code>. 
+	 */
+	public void copyResources() {
+		Notifier.start("Coping resource files to " + classDir().getPath());
+		int count = resourceDirs().copyTo(classDir());
+		Notifier.done(count + " file(s) copied.");
+	}
+	
+	/**
+	 * Copies test resource in <code>class dir</code>. 
+	 */
+	public void copyTestResources() {
+		Notifier.start("Coping test resource files to " + testClassDir().getPath());
+		int count = testResourceDirs().copyTo(testClassDir());
+		Notifier.done(count + " file(s) copied.");
+	}
+	
+	@SuppressWarnings("unchecked")
+	public void runUnitTests() {
+		Notifier.start("Launching JUnit Tests");
+		final URLClassLoader classLoader = ClassloaderUtils.createFrom(
+				IterableUtils.concatToList(this.testClassDir(), this.dependenciesPath().testDependencies()));
+		int count = TestUtils.launchJunitTests(classLoader, FileUtils.acceptOnly(testClassDir()));
+		Notifier.done(count + " test(s) Launched.");	
+	}
+	
+	@Override
+	public void doDefault() {
+		super.doDefault();
+		compile();
+		copyResources();
+		compileTest();
+		copyTestResources();
+		runUnitTests();
+	}
+	
+	public static void main(String[] args) {
+		new JakeJavaBuild().doDefault();
+	}
+	
+
+}