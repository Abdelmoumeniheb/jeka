--- conflicted
+++ resolved
@@ -21,11 +21,8 @@
       with:
         java-version: 1.8
     - name: Build with Jeka bootstrapped with ANT
-<<<<<<< HEAD
+      run: ant -buildfile .github/workflows/build.xml -Dbasedir=`.`
       env:
         OSSRH_USER: ${{ secrets.OSSRH_USER }}
         OSSRH_PWD: ${{ secrets.OSSRH_PWD }}
-      run: ant -buildfile ./github/workflows/build.xml
-=======
-      run: ant -buildfile .github/workflows/build.xml -Dbasedir=`.`
->>>>>>> 877cf5f5
+      run: ant -buildfile ./github/workflows/build.xml