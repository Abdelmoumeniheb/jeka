<<<<<<< HEAD
package org.jake;

import java.io.File;
import java.io.FileFilter;
import java.util.Arrays;

import org.jake.utils.AntPatternUtils;
import org.jake.utils.FileUtils;

public abstract class Filter {
	
	public static final Filter ACCEPT_ALL = new Filter() {

		@Override
		public boolean accept(String relativePath) {
			return true;
		}
		
	};
	
	public abstract boolean accept(String relativePath);
	
	public static Filter include(String ... antPatterns) {
		return new IncludeFilter(antPatterns);
	}
	
	public static Filter exclude(String ... antPatterns) {
		return new ExcludeFilter(antPatterns);
	}
		
	public Filter andIncludeOnly(String ... antPatterns) {
		return this.and(include(antPatterns));
	}
	
	public Filter andExcludeAll(String ... antPatterns) {
		return this.and(exclude(antPatterns));
	}
	
	public Filter and(Filter other) {
		return and(this, other);
	}
	
	public Filter or(Filter other) {
		return or(this, other);
	}
	
	public Filter reverse() {
		return new Filter() {

			@Override
			public boolean accept(String relativePath) {
				return !Filter.this.accept(relativePath);
			}
			
		};
	}
	
	public FileFilter toFileFilter(final File baseDir) {
		return new FileFilter() {
			
			@Override
			public boolean accept(File file) {
				final String relativePath = FileUtils.getRelativePath(baseDir, file);
				return Filter.this.accept(relativePath);
			}
		};
	}
	
	
	private static class IncludeFilter extends Filter {
		
		private final String[] antPatterns;
		
		public IncludeFilter(String[] antPatterns) {
			super();
			this.antPatterns = antPatterns;
		}

		@Override
		public boolean accept(String relativePath) {
			
			for (final String antPattern : antPatterns) {
				
				boolean match = AntPatternUtils.doMatch(antPattern, relativePath);
				if (match) {
					return true;
				}
			}
			return false;
		}
		
		@Override
		public String toString() {
			return "includes" + Arrays.toString(antPatterns);
		}
	} 
	
	private static class ExcludeFilter extends Filter {
		
		private final String[] antPatterns;
		
		public ExcludeFilter(String[] antPatterns) {
			super();
			this.antPatterns = antPatterns;
		}

		@Override
		public boolean accept(String relativePath) {
			
			for (final String antPattern : antPatterns) {
				
				boolean match = !AntPatternUtils.doMatch(antPattern, relativePath);
				if (match) {
					return true;
				}
			}
			return false;
		}
		
		@Override
		public String toString() {
			return "excludes" + Arrays.toString(antPatterns);
		}
	} 
	
	private static Filter and(final Filter filter1, final Filter filter2) {
		
		return new Filter() {

			@Override
			public boolean accept(String candidate) {
				return filter1.accept(candidate) && filter2.accept(candidate);
			}

			@Override
			public String toString() {
				return "{" + filter1 + " & " + filter2 + "}";
			}
		};
	}
	
	private static Filter or(final Filter filter1, final Filter filter2) {
		
		return new Filter() {

			@Override
			public boolean accept(String candidate) {
				return filter1.accept(candidate) || filter2.accept(candidate);
			}

			@Override
			public String toString() {
				return "{" + filter1 + " | " + filter2 + "}";
			}
		};
	}

	
}
=======
package org.jake;

import java.io.FileFilter;

import org.jake.utils.FileUtils;

public class Filter {
	
	private final FileFilter fileFilter ;

	private Filter(FileFilter fileFilter) {
		super();
		this.fileFilter = fileFilter;
	}
	
	public static Filter of(FileFilter fileFilter) {
		return new Filter(fileFilter);
	}
	
	public static Filter include(String ... antPatterns) {
		return new Filter(FileUtils.asIncludeFileFilter(antPatterns));
	}
	
	public static Filter exclude(String ... antPatterns) {
		return new Filter(FileUtils.asExcludeFileFilter(antPatterns));
	}
	
	public static Filter acceptAll() {
		return new Filter(FileUtils.acceptAll());
	}
	
	
	public Filter andIncludeOnly(String ... antPatterns) {
		return new Filter(FileUtils.combine(this.fileFilter, 
				include(antPatterns).fileFilter));
	}
	
	public Filter andExcludeAll(String ... antPatterns) {
		return new Filter(FileUtils.combine(this.fileFilter, 
				exclude(antPatterns).fileFilter));
	}
	
	public Filter combine(Filter other) {
		return new Filter(FileUtils.combine(this.fileFilter, other.fileFilter));
	}
	
	public Filter reverse() {
		return new Filter(FileUtils.reverse(this.fileFilter));
	}
	
	public FileFilter fileFilter() {
		return fileFilter;
	}
	
	@Override
	public String toString() {
		return fileFilter.toString();
	}
	
}
>>>>>>> 78e9cc48
<|MERGE_RESOLUTION|>--- conflicted
+++ resolved
@@ -1,222 +1,159 @@
-<<<<<<< HEAD
-package org.jake;
-
-import java.io.File;
-import java.io.FileFilter;
-import java.util.Arrays;
-
-import org.jake.utils.AntPatternUtils;
-import org.jake.utils.FileUtils;
-
-public abstract class Filter {
-	
-	public static final Filter ACCEPT_ALL = new Filter() {
-
-		@Override
-		public boolean accept(String relativePath) {
-			return true;
-		}
-		
-	};
-	
-	public abstract boolean accept(String relativePath);
-	
-	public static Filter include(String ... antPatterns) {
-		return new IncludeFilter(antPatterns);
-	}
-	
-	public static Filter exclude(String ... antPatterns) {
-		return new ExcludeFilter(antPatterns);
-	}
-		
-	public Filter andIncludeOnly(String ... antPatterns) {
-		return this.and(include(antPatterns));
-	}
-	
-	public Filter andExcludeAll(String ... antPatterns) {
-		return this.and(exclude(antPatterns));
-	}
-	
-	public Filter and(Filter other) {
-		return and(this, other);
-	}
-	
-	public Filter or(Filter other) {
-		return or(this, other);
-	}
-	
-	public Filter reverse() {
-		return new Filter() {
-
-			@Override
-			public boolean accept(String relativePath) {
-				return !Filter.this.accept(relativePath);
-			}
-			
-		};
-	}
-	
-	public FileFilter toFileFilter(final File baseDir) {
-		return new FileFilter() {
-			
-			@Override
-			public boolean accept(File file) {
-				final String relativePath = FileUtils.getRelativePath(baseDir, file);
-				return Filter.this.accept(relativePath);
-			}
-		};
-	}
-	
-	
-	private static class IncludeFilter extends Filter {
-		
-		private final String[] antPatterns;
-		
-		public IncludeFilter(String[] antPatterns) {
-			super();
-			this.antPatterns = antPatterns;
-		}
-
-		@Override
-		public boolean accept(String relativePath) {
-			
-			for (final String antPattern : antPatterns) {
-				
-				boolean match = AntPatternUtils.doMatch(antPattern, relativePath);
-				if (match) {
-					return true;
-				}
-			}
-			return false;
-		}
-		
-		@Override
-		public String toString() {
-			return "includes" + Arrays.toString(antPatterns);
-		}
-	} 
-	
-	private static class ExcludeFilter extends Filter {
-		
-		private final String[] antPatterns;
-		
-		public ExcludeFilter(String[] antPatterns) {
-			super();
-			this.antPatterns = antPatterns;
-		}
-
-		@Override
-		public boolean accept(String relativePath) {
-			
-			for (final String antPattern : antPatterns) {
-				
-				boolean match = !AntPatternUtils.doMatch(antPattern, relativePath);
-				if (match) {
-					return true;
-				}
-			}
-			return false;
-		}
-		
-		@Override
-		public String toString() {
-			return "excludes" + Arrays.toString(antPatterns);
-		}
-	} 
-	
-	private static Filter and(final Filter filter1, final Filter filter2) {
-		
-		return new Filter() {
-
-			@Override
-			public boolean accept(String candidate) {
-				return filter1.accept(candidate) && filter2.accept(candidate);
-			}
-
-			@Override
-			public String toString() {
-				return "{" + filter1 + " & " + filter2 + "}";
-			}
-		};
-	}
-	
-	private static Filter or(final Filter filter1, final Filter filter2) {
-		
-		return new Filter() {
-
-			@Override
-			public boolean accept(String candidate) {
-				return filter1.accept(candidate) || filter2.accept(candidate);
-			}
-
-			@Override
-			public String toString() {
-				return "{" + filter1 + " | " + filter2 + "}";
-			}
-		};
-	}
-
-	
-}
-=======
-package org.jake;
-
-import java.io.FileFilter;
-
-import org.jake.utils.FileUtils;
-
-public class Filter {
-	
-	private final FileFilter fileFilter ;
-
-	private Filter(FileFilter fileFilter) {
-		super();
-		this.fileFilter = fileFilter;
-	}
-	
-	public static Filter of(FileFilter fileFilter) {
-		return new Filter(fileFilter);
-	}
-	
-	public static Filter include(String ... antPatterns) {
-		return new Filter(FileUtils.asIncludeFileFilter(antPatterns));
-	}
-	
-	public static Filter exclude(String ... antPatterns) {
-		return new Filter(FileUtils.asExcludeFileFilter(antPatterns));
-	}
-	
-	public static Filter acceptAll() {
-		return new Filter(FileUtils.acceptAll());
-	}
-	
-	
-	public Filter andIncludeOnly(String ... antPatterns) {
-		return new Filter(FileUtils.combine(this.fileFilter, 
-				include(antPatterns).fileFilter));
-	}
-	
-	public Filter andExcludeAll(String ... antPatterns) {
-		return new Filter(FileUtils.combine(this.fileFilter, 
-				exclude(antPatterns).fileFilter));
-	}
-	
-	public Filter combine(Filter other) {
-		return new Filter(FileUtils.combine(this.fileFilter, other.fileFilter));
-	}
-	
-	public Filter reverse() {
-		return new Filter(FileUtils.reverse(this.fileFilter));
-	}
-	
-	public FileFilter fileFilter() {
-		return fileFilter;
-	}
-	
-	@Override
-	public String toString() {
-		return fileFilter.toString();
-	}
-	
-}
->>>>>>> 78e9cc48
+package org.jake;
+
+import java.io.File;
+import java.io.FileFilter;
+import java.util.Arrays;
+
+import org.jake.utils.AntPatternUtils;
+import org.jake.utils.FileUtils;
+
+public abstract class Filter {
+	
+	public static final Filter ACCEPT_ALL = new Filter() {
+
+		@Override
+		public boolean accept(String relativePath) {
+			return true;
+		}
+		
+	};
+	
+	public abstract boolean accept(String relativePath);
+	
+	public static Filter include(String ... antPatterns) {
+		return new IncludeFilter(antPatterns);
+	}
+	
+	public static Filter exclude(String ... antPatterns) {
+		return new ExcludeFilter(antPatterns);
+	}
+		
+	public Filter andIncludeOnly(String ... antPatterns) {
+		return this.and(include(antPatterns));
+	}
+	
+	public Filter andExcludeAll(String ... antPatterns) {
+		return this.and(exclude(antPatterns));
+	}
+	
+	public Filter and(Filter other) {
+		return and(this, other);
+	}
+	
+	public Filter or(Filter other) {
+		return or(this, other);
+	}
+	
+	public Filter reverse() {
+		return new Filter() {
+
+			@Override
+			public boolean accept(String relativePath) {
+				return !Filter.this.accept(relativePath);
+			}
+			
+		};
+	}
+	
+	public FileFilter toFileFilter(final File baseDir) {
+		return new FileFilter() {
+			
+			@Override
+			public boolean accept(File file) {
+				final String relativePath = FileUtils.getRelativePath(baseDir, file);
+				return Filter.this.accept(relativePath);
+			}
+		};
+	}
+	
+	
+	private static class IncludeFilter extends Filter {
+		
+		private final String[] antPatterns;
+		
+		public IncludeFilter(String[] antPatterns) {
+			super();
+			this.antPatterns = antPatterns;
+		}
+
+		@Override
+		public boolean accept(String relativePath) {
+			
+			for (final String antPattern : antPatterns) {
+				
+				boolean match = AntPatternUtils.doMatch(antPattern, relativePath);
+				if (match) {
+					return true;
+				}
+			}
+			return false;
+		}
+		
+		@Override
+		public String toString() {
+			return "includes" + Arrays.toString(antPatterns);
+		}
+	} 
+	
+	private static class ExcludeFilter extends Filter {
+		
+		private final String[] antPatterns;
+		
+		public ExcludeFilter(String[] antPatterns) {
+			super();
+			this.antPatterns = antPatterns;
+		}
+
+		@Override
+		public boolean accept(String relativePath) {
+			
+			for (final String antPattern : antPatterns) {
+				
+				boolean match = !AntPatternUtils.doMatch(antPattern, relativePath);
+				if (match) {
+					return true;
+				}
+			}
+			return false;
+		}
+		
+		@Override
+		public String toString() {
+			return "excludes" + Arrays.toString(antPatterns);
+		}
+	} 
+	
+	private static Filter and(final Filter filter1, final Filter filter2) {
+		
+		return new Filter() {
+
+			@Override
+			public boolean accept(String candidate) {
+				return filter1.accept(candidate) && filter2.accept(candidate);
+			}
+
+			@Override
+			public String toString() {
+				return "{" + filter1 + " & " + filter2 + "}";
+			}
+		};
+	}
+	
+	private static Filter or(final Filter filter1, final Filter filter2) {
+		
+		return new Filter() {
+
+			@Override
+			public boolean accept(String candidate) {
+				return filter1.accept(candidate) || filter2.accept(candidate);
+			}
+
+			@Override
+			public String toString() {
+				return "{" + filter1 + " | " + filter2 + "}";
+			}
+		};
+	}
+
+	
+}