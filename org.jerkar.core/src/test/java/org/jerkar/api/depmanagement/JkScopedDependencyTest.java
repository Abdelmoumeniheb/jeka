package org.jerkar.api.depmanagement;

import static org.junit.Assert.assertEquals;
import static org.junit.Assert.assertTrue;

import java.util.HashSet;
import java.util.Set;

import org.junit.Test;

@SuppressWarnings("javadoc")
public class JkScopedDependencyTest {

    public static final JkScope COMPILE = JkScope.of("compile");

    public static final JkScope PROVIDED = JkScope.of("provided").transitive(false);

    public static final JkScope RUNTIME = JkScope.of("runtime").extending(COMPILE);

    public static final JkScope TEST = JkScope.of("test").extending(RUNTIME, PROVIDED);

    public static final JkScope SOURCES = JkScope.of("sources").transitive(false);

    public static final JkScope JAVADOC = JkScope.of("javadoc").transitive(false);

    @Test
    public void testDepWithScopeMapping() {
        final JkModuleDependency dep = JkModuleDependency.of("org.hibernate:hibernate-core:3.0.+");
        final JkScope aScope = JkScope.of("aScope");
        final JkScopedDependency scopedDep = JkScopedDependency.of(dep,
                JkScopeMapping.of(aScope, RUNTIME).to(PROVIDED));

        assertTrue(!scopedDep.isInvolvedIn(COMPILE)); // cause RUNTIME inherits
        // from COMPILE
        assertTrue(scopedDep.isInvolvedIn(RUNTIME));
        assertTrue(scopedDep.isInvolvedIn(aScope));
        assertTrue(scopedDep.isInvolvedIn(TEST));

        final Set<JkScope> sampleSet = new HashSet<JkScope>();
        sampleSet.add(PROVIDED);
        assertEquals(sampleSet, scopedDep.scopeMapping().mappedScopes(RUNTIME));

        boolean failed = false;
        try {
            scopedDep.scopeMapping().mappedScopes(JkScope.of("notInvolvedScope"));
        } catch (final IllegalArgumentException e) {
            failed = true;
        }
        assertTrue(failed);
    }

    @Test
    public void testIsInvolvedIn() {
        final JkModuleDependency dep = JkModuleDependency.of("org.hibernate:hibernate-core:3.0.+");
        final JkScopedDependency runtimeDep = JkScopedDependency.of(dep, RUNTIME);

        assertTrue(runtimeDep.isInvolvedIn(RUNTIME));
        assertTrue( "COMPILE does not inherit from RUNTIME", !runtimeDep.isInvolvedIn(COMPILE));
        assertTrue(runtimeDep.isInvolvedIn(TEST));

        final JkScopedDependency providedDep = JkScopedDependency.of(dep, PROVIDED);
        assertTrue(!providedDep.isInvolvedIn(RUNTIME));
<<<<<<< HEAD
=======

        // TODO fix it
        assertTrue(providedDep.isInvolvedIn(COMPILE));

>>>>>>> aa9013f4
    }


}
<|MERGE_RESOLUTION|>--- conflicted
+++ resolved
@@ -1,73 +1,67 @@
-package org.jerkar.api.depmanagement;
+package org.jerkar.api.depmanagement;
+
+import static org.junit.Assert.assertEquals;
+import static org.junit.Assert.assertTrue;
+
+import java.util.HashSet;
+import java.util.Set;
+
+import org.junit.Test;
+
+@SuppressWarnings("javadoc")
+public class JkScopedDependencyTest {
+
+    public static final JkScope COMPILE = JkScope.of("compile");
+
+    public static final JkScope PROVIDED = JkScope.of("provided").transitive(false);
+
+    public static final JkScope RUNTIME = JkScope.of("runtime").extending(COMPILE);
+
+    public static final JkScope TEST = JkScope.of("test").extending(RUNTIME, PROVIDED);
+
+    public static final JkScope SOURCES = JkScope.of("sources").transitive(false);
+
+    public static final JkScope JAVADOC = JkScope.of("javadoc").transitive(false);
+
+    @Test
+    public void testDepWithScopeMapping() {
+        final JkModuleDependency dep = JkModuleDependency.of("org.hibernate:hibernate-core:3.0.+");
+        final JkScope aScope = JkScope.of("aScope");
+        final JkScopedDependency scopedDep = JkScopedDependency.of(dep,
+                JkScopeMapping.of(aScope, RUNTIME).to(PROVIDED));
+
+        assertTrue(!scopedDep.isInvolvedIn(COMPILE)); // cause RUNTIME inherits
+        // from COMPILE
+        assertTrue(scopedDep.isInvolvedIn(RUNTIME));
+        assertTrue(scopedDep.isInvolvedIn(aScope));
+        assertTrue(scopedDep.isInvolvedIn(TEST));
+
+        final Set<JkScope> sampleSet = new HashSet<JkScope>();
+        sampleSet.add(PROVIDED);
+        assertEquals(sampleSet, scopedDep.scopeMapping().mappedScopes(RUNTIME));
+
+        boolean failed = false;
+        try {
+            scopedDep.scopeMapping().mappedScopes(JkScope.of("notInvolvedScope"));
+        } catch (final IllegalArgumentException e) {
+            failed = true;
+        }
+        assertTrue(failed);
+    }
+
+    @Test
+    public void testIsInvolvedIn() {
+        final JkModuleDependency dep = JkModuleDependency.of("org.hibernate:hibernate-core:3.0.+");
+        final JkScopedDependency runtimeDep = JkScopedDependency.of(dep, RUNTIME);
+
+        assertTrue(runtimeDep.isInvolvedIn(RUNTIME));
+        assertTrue( "COMPILE does not inherit from RUNTIME", !runtimeDep.isInvolvedIn(COMPILE));
+        assertTrue(runtimeDep.isInvolvedIn(TEST));
+
+        final JkScopedDependency providedDep = JkScopedDependency.of(dep, PROVIDED);
+        assertTrue(!providedDep.isInvolvedIn(RUNTIME));
 
-import static org.junit.Assert.assertEquals;
-import static org.junit.Assert.assertTrue;
-
-import java.util.HashSet;
-import java.util.Set;
-
-import org.junit.Test;
-
-@SuppressWarnings("javadoc")
-public class JkScopedDependencyTest {
-
-    public static final JkScope COMPILE = JkScope.of("compile");
-
-    public static final JkScope PROVIDED = JkScope.of("provided").transitive(false);
-
-    public static final JkScope RUNTIME = JkScope.of("runtime").extending(COMPILE);
-
-    public static final JkScope TEST = JkScope.of("test").extending(RUNTIME, PROVIDED);
-
-    public static final JkScope SOURCES = JkScope.of("sources").transitive(false);
-
-    public static final JkScope JAVADOC = JkScope.of("javadoc").transitive(false);
-
-    @Test
-    public void testDepWithScopeMapping() {
-        final JkModuleDependency dep = JkModuleDependency.of("org.hibernate:hibernate-core:3.0.+");
-        final JkScope aScope = JkScope.of("aScope");
-        final JkScopedDependency scopedDep = JkScopedDependency.of(dep,
-                JkScopeMapping.of(aScope, RUNTIME).to(PROVIDED));
-
-        assertTrue(!scopedDep.isInvolvedIn(COMPILE)); // cause RUNTIME inherits
-        // from COMPILE
-        assertTrue(scopedDep.isInvolvedIn(RUNTIME));
-        assertTrue(scopedDep.isInvolvedIn(aScope));
-        assertTrue(scopedDep.isInvolvedIn(TEST));
-
-        final Set<JkScope> sampleSet = new HashSet<JkScope>();
-        sampleSet.add(PROVIDED);
-        assertEquals(sampleSet, scopedDep.scopeMapping().mappedScopes(RUNTIME));
-
-        boolean failed = false;
-        try {
-            scopedDep.scopeMapping().mappedScopes(JkScope.of("notInvolvedScope"));
-        } catch (final IllegalArgumentException e) {
-            failed = true;
-        }
-        assertTrue(failed);
-    }
-
-    @Test
-    public void testIsInvolvedIn() {
-        final JkModuleDependency dep = JkModuleDependency.of("org.hibernate:hibernate-core:3.0.+");
-        final JkScopedDependency runtimeDep = JkScopedDependency.of(dep, RUNTIME);
-
-        assertTrue(runtimeDep.isInvolvedIn(RUNTIME));
-        assertTrue( "COMPILE does not inherit from RUNTIME", !runtimeDep.isInvolvedIn(COMPILE));
-        assertTrue(runtimeDep.isInvolvedIn(TEST));
-
-        final JkScopedDependency providedDep = JkScopedDependency.of(dep, PROVIDED);
-        assertTrue(!providedDep.isInvolvedIn(RUNTIME));
-<<<<<<< HEAD
-=======
-
-        // TODO fix it
-        assertTrue(providedDep.isInvolvedIn(COMPILE));
-
->>>>>>> aa9013f4
-    }
-
-
-}
+    }
+
+
+}